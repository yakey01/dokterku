--- conflicted
+++ resolved
@@ -14,10 +14,7 @@
                 'resources/js/dokter-mobile-app.tsx',
                 'resources/js/paramedis/modern-dashboard.tsx',
                 'resources/css/filament/admin/theme.css',
-<<<<<<< HEAD
-=======
                 'resources/css/filament/bendahara/theme.css',
->>>>>>> 0b83baa4
                 'resources/css/filament/manajer/theme.css',
                 'resources/css/filament/petugas/theme.css',
                 'resources/css/filament/paramedis-mobile.css',
