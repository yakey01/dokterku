--- conflicted
+++ resolved
@@ -4,11 +4,7 @@
         "Read more about it at https://getcomposer.org/doc/01-basic-usage.md#installing-dependencies",
         "This file is @generated automatically"
     ],
-<<<<<<< HEAD
-    "content-hash": "c6660dd026665afbc88d8fb5a92711ae",
-=======
     "content-hash": "b9a6dc9f9bd9254c04077815e2578c6e",
->>>>>>> 0b83baa4
     "packages": [
         {
             "name": "anourvalar/eloquent-serialize",
